--- conflicted
+++ resolved
@@ -271,7 +271,8 @@
 
 void llama_embd_normalize(const float * inp, float * out, int n);
 
-<<<<<<< HEAD
+float llama_embd_similarity_cos(const float * embd1, const float * embd2, int n);
+
 //
 // Control vector utils
 //
@@ -280,7 +281,4 @@
 // Returns a tuple of {concatenated vector data (n_emnd x n_layer), n_embd}
 // On error, returns a tuple of {empty, -1}
 std::tuple<std::vector<float>, int> llama_control_vector_load(
-    const std::vector<std::tuple<std::string, float>> & vectors);
-=======
-float llama_embd_similarity_cos(const float * embd1, const float * embd2, int n);
->>>>>>> 77178eed
+    const std::vector<std::tuple<std::string, float>> & vectors);